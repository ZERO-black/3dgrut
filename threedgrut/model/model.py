--- conflicted
+++ resolved
@@ -42,7 +42,6 @@
 from threedgrut.utils.render import RGB2SH
 from threedgrut.optimizers import SelectiveAdam
 from omegaconf import OmegaConf
-
 
 class MixtureOfGaussians(torch.nn.Module, ExportableModel):
     """ """
@@ -725,26 +724,6 @@
             self.setup_optimizer()
             self.validate_fields()
 
-<<<<<<< HEAD
-    def init_from_initial_point_cloud(self, path, observer_pts):
-        plydata = PlyData.read(path)
-        v = plydata.elements[0]
-
-        fused_point_cloud = torch.tensor(
-            np.stack((v["x"], v["y"], v["z"]), axis=1), device=self.device
-        )
-
-        # fused_color = torch.tensor(
-        #     np.stack((v["red"], v["green"], v["blue"]), axis=1),
-        #     dtype=torch.uint8,
-        #     device=self.device,
-        # )
-        fused_color = torch.ones_like(fused_point_cloud, dtype=torch.uint8) * 255
-
-        return self.default_initialize_from_points(
-            fused_point_cloud, observer_pts, fused_color
-        )
-=======
     def copy_fields(self, other, deepcopy=False):
         """ Copies fields from other onto self """
         if self.optimizer is not None:
@@ -792,4 +771,23 @@
 
     def __len__(self):
         return self.positions.shape[0] if self.positions is not None else 0
->>>>>>> c6be096f
+
+
+    def init_from_initial_point_cloud(self, path, observer_pts):
+        plydata = PlyData.read(path)
+        v = plydata.elements[0]
+
+        fused_point_cloud = torch.tensor(
+            np.stack((v["x"], v["y"], v["z"]), axis=1), device=self.device
+        )
+
+        # fused_color = torch.tensor(
+        #     np.stack((v["red"], v["green"], v["blue"]), axis=1),
+        #     dtype=torch.uint8,
+        #     device=self.device,
+        # )
+        fused_color = torch.ones_like(fused_point_cloud, dtype=torch.uint8) * 255
+
+        return self.default_initialize_from_points(
+            fused_point_cloud, observer_pts, fused_color
+        )