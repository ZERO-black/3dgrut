# SPDX-FileCopyrightText: Copyright (c) 2025 NVIDIA CORPORATION & AFFILIATES. All rights reserved.
# SPDX-License-Identifier: Apache-2.0
#
# Licensed under the Apache License, Version 2.0 (the "License");
# you may not use this file except in compliance with the License.
# You may obtain a copy of the License at
#
# http://www.apache.org/licenses/LICENSE-2.0
#
# Unless required by applicable law or agreed to in writing, software
# distributed under the License is distributed on an "AS IS" BASIS,
# WITHOUT WARRANTIES OR CONDITIONS OF ANY KIND, either express or implied.
# See the License for the specific language governing permissions and
# limitations under the License.

import gzip
import os
from typing import Any

import msgpack
import numpy as np
import torch
from plyfile import PlyData, PlyElement

import threedgrut.model.background as background
from threedgrut.datasets.protocols import Batch
from threedgrut.datasets.utils import read_next_bytes, read_colmap_points3D_text
from threedgrut.model.geometry import nearest_neighbor_dist_cpuKD, k_nearest_neighbors
import threedgrt_tracer, threedgut_tracer
from threedgrut.utils.logger import logger
from threedgrut.utils.misc import (
    get_activation_function,
    get_scheduler,
    sh_degree_to_num_features,
    sh_degree_to_specular_dim,
    to_np, to_torch, quaternion_to_so3
)
from threedgrut.utils.render import RGB2SH
from threedgrut.optimizers import SelectiveAdam
from omegaconf import OmegaConf


class MixtureOfGaussians(torch.nn.Module):
    """ """

    @property
    def num_gaussians(self):
        return self.positions.shape[0]

    def feature_fields(self) -> list[str]:
        """Returns a list of feature field names - subclasses can override"""
        return [
            "features_albedo",
            "features_specular",
        ]

    def get_positions(self) -> torch.Tensor:
        return self.positions

    def get_features(self):
        return torch.cat((self.features_albedo, self.features_specular), dim=1)

    def get_scale(self, preactivation=False):
        if preactivation:
            return self.scale
        else:
            return self.scale_activation(self.scale)

    def get_rotation(self, preactivation=False):
        if preactivation:
            return self.rotation
        else:
            return self.rotation_activation(self.rotation)

    def get_density(self, preactivation=False):
        if preactivation:
            return self.density
        else:
            return self.density_activation(self.density)

    def get_covariance(self) -> torch.Tensor:
        scales = self.get_scale()

        S = torch.zeros((self.get_num_gaussians(), 3, 3), dtype=scales.dtype, device=self.device)
        R = quaternion_to_so3(self.get_rotation())

        S[:, 0, 0] = scales[:, 0]
        S[:, 1, 1] = scales[:, 1]
        S[:, 2, 2] = scales[:, 2]

        return R @ S @ S.transpose(1, 2) @ R.transpose(1, 2)

    def get_num_gaussians(self) -> int:
        return len(self.positions)

    def get_model_parameters(self) -> dict:
        assert self.optimizer is not None, "Optimizer need to be initialized when storing the checkpoint"

        model_params = {
            "positions": self.positions,
            "rotation": self.rotation,
            "scale": self.scale,
            "density": self.density,
            "background": self.background.state_dict(),
            # Add other attributes that we need at restore
            "n_active_features": self.n_active_features,
            "max_n_features": self.max_n_features,
            "progressive_training": self.progressive_training,
            "scene_extent": self.scene_extent,
            # Add optimizer state dict
            "optimizer": self.optimizer.state_dict(),
            "config": self.conf,
        }

        if self.progressive_training:
            model_params["feature_dim_increase_interval"] = self.feature_dim_increase_interval
            model_params["feature_dim_increase_step"] = self.feature_dim_increase_step

        if self.feature_type == "sh":
            model_params["features_albedo"] = self.features_albedo
            model_params["features_specular"] = self.features_specular

        return model_params

    def __init__(self, conf, scene_extent=None):
        super().__init__()

        sh_degree = conf.model.progressive_training.max_n_features
        specular_dim = sh_degree_to_specular_dim(sh_degree)
        self.positions = torch.nn.Parameter(
            torch.empty([0, 3])
        )  # Positions of the 3D Gaussians (x, y, z) [n_gaussians, 3]
        self.rotation = torch.nn.Parameter(
            torch.empty([0, 4])
        )  # Rotation of each Gaussian represented as a unit quaternion [n_gaussians, 4]
        self.scale = torch.nn.Parameter(torch.empty([0, 3]))  # Anisotropic scale of each Gaussian [n_gaussians, 3]
        self.density = torch.nn.Parameter(torch.empty([0, 1]))  # Density of each Gaussian [n_gaussians, 1]
        self.features_albedo = torch.nn.Parameter(
            torch.empty([0, 3])
        )  # Feature vector of the 0th order SH coefficients [n_gaussians, 3] (We split it into two due to different learning rates)
        self.features_specular = torch.nn.Parameter(
            torch.empty([0, specular_dim])
        )  # Features of the higher order SH coefficients [n_gaussians, specular_dim]
        self.max_sh_degree = sh_degree
        self.levels = torch.nn.Parameter(torch.empty([0, 1]), requires_grad=False)
        self.extra_levels = torch.nn.Parameter(torch.empty([0, 1]), requires_grad=False)
        self.std_dist = 0

        OmegaConf.set_struct(conf, False)
        conf['lod'] = conf.get('lod', False)
        OmegaConf.set_struct(conf, True)
        self.conf = conf
        self.scene_extent = scene_extent
        self.positions_gradient_norm = None

        self.device = "cuda"
        self.optimizer = None
        self.density_activation = get_activation_function(self.conf.model.density_activation)
        self.density_activation_inv = get_activation_function(self.conf.model.density_activation, inverse=True)
        self.scale_activation = get_activation_function(self.conf.model.scale_activation)
        self.scale_activation_inv = get_activation_function(self.conf.model.scale_activation, inverse=True)
        self.rotation_activation = get_activation_function("normalize")  # The default value of the dim parameter is 1

        self.background = background.make(self.conf.model.background.name, self.conf.model.background)

        # Check if we would like to do progressive training
        self.feature_type = self.conf.model.progressive_training.feature_type
        self.n_active_features = self.conf.model.progressive_training.init_n_features
        self.max_n_features = self.conf.model.progressive_training.max_n_features  # For SH, this is the SH degree
        self.progressive_training = False
        if self.n_active_features < self.max_n_features:
            self.feature_dim_increase_interval = self.conf.model.progressive_training.increase_frequency
            self.feature_dim_increase_step = self.conf.model.progressive_training.increase_step
            self.progressive_training = True

        # Rendering method
        if conf.render.method == "3dgrt":
<<<<<<< HEAD
            if conf.lod:
                self.renderer = threedgrt_tracer.LoDTracer(conf)
            else:
                self.renderer = threedgrt_tracer.Tracer(conf)
=======
            self.renderer = threedgrt_tracer.Tracer(conf)
>>>>>>> ae7e8656
        elif conf.render.method == "3dgut":
            self.renderer = threedgut_tracer.Tracer(conf)
        else:
            raise ValueError(f"Unknown rendering method: {conf.render.method}")

    @torch.no_grad()
    def build_acc(self, rebuild=True):
        self.renderer.build_acc(self, rebuild)

    def validate_fields(self):
        num_gaussians = self.num_gaussians
        assert self.positions.shape == (num_gaussians, 3)
        assert self.density.shape == (num_gaussians, 1)
        assert self.rotation.shape == (num_gaussians, 4)
        assert self.scale.shape == (num_gaussians, 3)

        if self.feature_type == "sh":
            assert self.features_albedo.shape == (num_gaussians, 3)
            specular_sh_dims = sh_degree_to_specular_dim(self.max_n_features)
            assert self.features_specular.shape == (num_gaussians, specular_sh_dims)
        else:
            raise ValueError("Neural features not yet supported.")

    def init_from_colmap(self, root_path: str, observer_pts):
        # Special case for scannetpp dataset
        if self.conf.dataset.type == "scannetpp":
            points_file = os.path.join(root_path, "colmap", "points3D.txt")
            pts, rgb, _ = read_colmap_points3D_text(points_file)
            file_pts = torch.tensor(pts, dtype=torch.float32, device=self.device)
            file_rgb = torch.tensor(rgb, dtype=torch.uint8, device=self.device)

        else:
            points_file = os.path.join(root_path, "sparse/0", "points3D.bin")
            if not os.path.isfile(points_file):
                raise ValueError(f"colmap points file {points_file} not found")

            with open(points_file, "rb") as file:
                n_pts = read_next_bytes(file, 8, "Q")[0]
                logger.info(f"Found {n_pts} colmap points")

                file_pts = np.zeros((n_pts, 3), dtype=np.float32)
                file_rgb = np.zeros((n_pts, 3), dtype=np.float32)

                for i_pt in range(n_pts):
                    # read the points
                    pt_data = read_next_bytes(file, 43, "QdddBBBd")
                    file_pts[i_pt, :] = np.array(pt_data[1:4])
                    file_rgb[i_pt, :] = np.array(pt_data[4:7])
                    # NOTE: error stored in last element of file, currently not used

                    # skip the track data
                    t_len = read_next_bytes(file, num_bytes=8, format_char_sequence="Q")[0]
                    read_next_bytes(file, num_bytes=8 * t_len, format_char_sequence="ii" * t_len)

            file_pts = torch.tensor(file_pts, dtype=torch.float32, device=self.device)
            file_rgb = torch.tensor(file_rgb, dtype=torch.uint8, device=self.device)

        assert file_rgb.dtype == torch.uint8, "Expecting RGB values to be in [0, 255] range"
        self.default_initialize_from_points(file_pts, observer_pts, file_rgb, 
                                            use_observer_pts=self.conf.initialization.use_observation_points)

    def init_from_pretrained_point_cloud(self, pc_path: str, set_optimizable_parameters: bool = True):
        data = PlyData.read(pc_path)
        num_gaussians = len(data["vertex"])
        self.positions = torch.nn.Parameter(
            to_torch(
                np.transpose(
                    np.stack((data["vertex"]["x"], data["vertex"]["y"], data["vertex"]["z"]), dtype=np.float32)
                ),
                device=self.device,
            )
        )  # type: ignore
        self.rotation = torch.nn.Parameter(
            to_torch(
                np.transpose(
                    np.stack(
                        (
                            data["vertex"]["rot_0"],
                            data["vertex"]["rot_1"],
                            data["vertex"]["rot_2"],
                            data["vertex"]["rot_3"],
                        ),
                        dtype=np.float32,
                    )
                ),
                device=self.device,
            )
        )  # type: ignore
        self.scale = torch.nn.Parameter(
            to_torch(
                np.transpose(
                    np.stack(
                        (data["vertex"]["scale_0"], data["vertex"]["scale_1"], data["vertex"]["scale_2"]),
                        dtype=np.float32,
                    )
                ),
                device=self.device,
            )
        )  # type: ignore
        self.density = torch.nn.Parameter(
            to_torch(data["vertex"]["opacity"].astype(np.float32).reshape(num_gaussians, 1), device=self.device)
        )
        self.features_albedo = torch.nn.Parameter(
            to_torch(
                np.transpose(
                    np.stack(
                        (data["vertex"]["f_dc_0"], data["vertex"]["f_dc_1"], data["vertex"]["f_dc_2"]), dtype=np.float32
                    )
                ),
                device=self.device,
            )
        )  # type: ignore

        feats_sph = to_torch(
            np.transpose(
                np.stack(
                    (
                        data["vertex"]["f_rest_0"],
                        data["vertex"]["f_rest_1"],
                        data["vertex"]["f_rest_2"],
                        data["vertex"]["f_rest_3"],
                        data["vertex"]["f_rest_4"],
                        data["vertex"]["f_rest_5"],
                        data["vertex"]["f_rest_6"],
                        data["vertex"]["f_rest_7"],
                        data["vertex"]["f_rest_8"],
                        data["vertex"]["f_rest_9"],
                        data["vertex"]["f_rest_10"],
                        data["vertex"]["f_rest_11"],
                        data["vertex"]["f_rest_12"],
                        data["vertex"]["f_rest_13"],
                        data["vertex"]["f_rest_14"],
                        data["vertex"]["f_rest_15"],
                        data["vertex"]["f_rest_16"],
                        data["vertex"]["f_rest_17"],
                        data["vertex"]["f_rest_18"],
                        data["vertex"]["f_rest_19"],
                        data["vertex"]["f_rest_20"],
                        data["vertex"]["f_rest_21"],
                        data["vertex"]["f_rest_22"],
                        data["vertex"]["f_rest_23"],
                        data["vertex"]["f_rest_24"],
                        data["vertex"]["f_rest_25"],
                        data["vertex"]["f_rest_26"],
                        data["vertex"]["f_rest_27"],
                        data["vertex"]["f_rest_28"],
                        data["vertex"]["f_rest_29"],
                        data["vertex"]["f_rest_30"],
                        data["vertex"]["f_rest_31"],
                        data["vertex"]["f_rest_32"],
                        data["vertex"]["f_rest_33"],
                        data["vertex"]["f_rest_34"],
                        data["vertex"]["f_rest_35"],
                        data["vertex"]["f_rest_36"],
                        data["vertex"]["f_rest_37"],
                        data["vertex"]["f_rest_38"],
                        data["vertex"]["f_rest_39"],
                        data["vertex"]["f_rest_40"],
                        data["vertex"]["f_rest_41"],
                        data["vertex"]["f_rest_42"],
                        data["vertex"]["f_rest_43"],
                        data["vertex"]["f_rest_44"],
                    ),
                    dtype=np.float32,
                )
            ),
            device=self.device,
        )

        # reinterpret from C-style to F-style layout
        feats_sph = feats_sph.reshape(num_gaussians, 3, -1).transpose(-1, -2).reshape(num_gaussians, -1)

        self.features_specular = torch.nn.Parameter(feats_sph)

        if set_optimizable_parameters:
            self.set_optimizable_parameters()
        self.validate_fields()

    @torch.no_grad()
    def init_from_random_point_cloud(
        self,
        num_gaussians: int = 100_000,
        dtype=torch.float32,
        set_optimizable_parameters: bool = True,
        xyz_max=1.5,
        xyz_min=-1.5,
    ):

        logger.info(f"Generating random point cloud ({num_gaussians})...")

        # We create random points inside the bounds of the synthetic Blender scenes
        # xyz in [-1.5, 1.5] -> standard NeRF convention, people often scale with 0.33 to get it to [-0.5, 0.5]
        fused_point_cloud = (
            torch.rand((num_gaussians, 3), dtype=dtype, device=self.device) * (xyz_max - xyz_min) + xyz_min
        )
        # sh albedo in [0, 0.0039]
        fused_color = torch.rand((num_gaussians, 3), dtype=dtype, device=self.device) / 255.0

        features_albedo = features_specular = None
        if self.feature_type == "sh":
            features_albedo = fused_color.contiguous()
            max_sh_degree = self.max_n_features
            num_specular_features = sh_degree_to_specular_dim(max_sh_degree)
            features_specular = torch.zeros(
                (num_gaussians, num_specular_features), dtype=dtype, device=self.device
            ).contiguous()

        dist = torch.clamp_min(nearest_neighbor_dist_cpuKD(fused_point_cloud), 1e-3)
        scales = torch.log(dist * self.conf.model.default_scale_factor)[..., None].repeat(1, 3)

        rots = torch.rand((num_gaussians, 4), device=self.device)
        rots[:, 0] = 1

        opacities = self.density_activation_inv(
            self.conf.model.default_density * torch.ones((num_gaussians, 1), dtype=dtype, device=self.device)
        )

        self.positions = torch.nn.Parameter(fused_point_cloud)  # type: ignore
        self.rotation = torch.nn.Parameter(rots.to(dtype=dtype, device=self.device))
        self.scale = torch.nn.Parameter(scales.to(dtype=dtype, device=self.device))
        self.density = torch.nn.Parameter(opacities.to(dtype=dtype, device=self.device))
        self.features_albedo = torch.nn.Parameter(features_albedo.to(dtype=dtype, device=self.device))
        self.features_specular = torch.nn.Parameter(features_specular.to(dtype=dtype, device=self.device))

        if set_optimizable_parameters:
            self.set_optimizable_parameters()
        self.validate_fields()

    def init_from_checkpoint(self, checkpoint: dict, setup_optimizer=True):
        self.positions = checkpoint["positions"]
        self.rotation = checkpoint["rotation"]
        self.scale = checkpoint["scale"]
        self.density = checkpoint["density"]
        self.features_albedo = checkpoint["features_albedo"]
        self.features_specular = checkpoint["features_specular"]
        self.n_active_features = checkpoint["n_active_features"]
        self.max_n_features = checkpoint["max_n_features"]
        self.scene_extent = checkpoint["scene_extent"]

        if self.progressive_training:
            self.feature_dim_increase_interval = checkpoint["feature_dim_increase_interval"]
            self.feature_dim_increase_step = checkpoint["feature_dim_increase_step"]

        self.background.load_state_dict(checkpoint["background"])
        if setup_optimizer:
            self.set_optimizable_parameters()
            self.setup_optimizer(state_dict=checkpoint["optimizer"])
        self.validate_fields()

    def default_initialize_from_points(self, pts, observer_pts, colors=None, use_observer_pts=True):
        """
        Given an Nx3 array of points (and optionally Nx3 rgb colors),
        initialize default values for the other parameters of the model
        """

        dtype = torch.float32

        N = pts.shape[0]
        positions = pts

        # Random rotations
        rots = torch.rand((N, 4), dtype=dtype, device=self.device)

        if use_observer_pts:
            # NOTE: it seems we get different scales compared to the original 3DGS implementation
            # estimate scales based on distances to observers
            dist_to_observers = torch.clamp_min(nearest_neighbor_dist_cpuKD(pts, observer_pts), 1e-7)
            observation_scale = dist_to_observers * self.conf.initialization.observation_scale_factor
        else:
            # Initialize the GS size to be the average dist of the 3 nearest neighbors
            dist2_avg = (k_nearest_neighbors(pts, 4)[:, 1:] ** 2).mean(dim=-1)  # [N,]
            observation_scale = torch.sqrt(dist2_avg)

        observation_scale = observation_scale * self.conf.model.default_scale_factor

        scales = self.scale_activation_inv(observation_scale)[:, None].repeat(1, 3)

        # set density as a constant
        opacities = self.density_activation_inv(
            torch.full((N, 1), fill_value=self.conf.model.default_density, dtype=dtype, device=self.device)
        )

        # set colors, random if they weren't given
        if colors is None:
            colors = torch.randint(0, 256, (N, 3), dtype=torch.uint8, device=self.device)

        features_albedo = to_torch(RGB2SH(to_np(colors.float() / 255.0)), device=self.device)

        num_specular_dims = sh_degree_to_specular_dim(self.max_n_features)
        features_specular = torch.zeros((N, num_specular_dims))

        self.positions = torch.nn.Parameter(positions.to(dtype=dtype, device=self.device))
        self.rotation = torch.nn.Parameter(rots.to(dtype=dtype, device=self.device))
        self.scale = torch.nn.Parameter(scales.to(dtype=dtype, device=self.device))
        self.density = torch.nn.Parameter(opacities.to(dtype=dtype, device=self.device))
        self.features_albedo = torch.nn.Parameter(features_albedo.to(dtype=dtype, device=self.device))
        self.features_specular = torch.nn.Parameter(features_specular.to(dtype=dtype, device=self.device))

        self.set_optimizable_parameters()
        self.setup_optimizer()
        self.validate_fields()

    def setup_optimizer(self, state_dict=None):
        params = []
        for name, args in self.conf.optimizer.params.items():
            module = getattr(self, name)

            # If the module is a torch.nn.Module, we can add all of its trainable parameters to the optimizer
            if isinstance(module, torch.nn.Module):
                module_parameters = filter(lambda p: p.requires_grad and len(p) > 0, module.parameters())
                n_params = sum([np.prod(p.size(), dtype=int) for p in module_parameters])

                if n_params > 0:
                    params.append({"params": module.parameters(), "name": name, **args})

            # If the module is a torch.nn.Parameter, we can add it to the optimizer
            elif isinstance(module, torch.nn.Parameter):
                if module.requires_grad:
                    params.append({"params": [module], "name": name, **args})

        if self.conf.optimizer.type == "adam":
            self.optimizer = torch.optim.Adam(params, lr=self.conf.optimizer.lr, eps=self.conf.optimizer.eps)
            logger.info("🔆 Using Adam optimizer")
        elif self.conf.optimizer.type == "selective_adam":
            self.optimizer = SelectiveAdam(params, lr=self.conf.optimizer.lr, eps=self.conf.optimizer.eps)
            logger.info("🔆 Using Selective Adam optimizer")
        else:
            raise ValueError(f"Unknown optimizer type: {self.conf.optimizer.type}")

        for param_group in self.optimizer.param_groups:
            if param_group["name"] == "positions":
                param_group["lr"] *= self.scene_extent  # Multiply the position lr by the scene scale

        self.setup_scheduler()

        # When loading from the checkpoint also load the state dict
        if state_dict is not None:
            self.optimizer.load_state_dict(state_dict)

    def setup_scheduler(self):
        self.schedulers = {}
        for name, args in self.conf.scheduler.items():
            if args.type is not None and getattr(self, name).requires_grad:
                if name == "positions":
                    self.schedulers[name] = get_scheduler(args.type)(
                        lr_init=args.lr_init * self.scene_extent,
                        lr_final=args.lr_final * self.scene_extent,
                        max_steps=args.max_steps,
                    )
                else:
                    self.schedulers[name] = get_scheduler(args.type)(**args)

    def scheduler_step(self, step):
        for param_group in self.optimizer.param_groups:
            if param_group["name"] in self.schedulers:
                lr = self.schedulers[param_group["name"]](step)
                if lr is not None:
                    param_group["lr"] = lr

    def set_optimizable_parameters(self):
        if not self.conf.model.optimize_density:
            self.density.requires_grad = False
        if not self.conf.model.optimize_features_albedo:
            self.features_albedo.requires_grad = False
        if not self.conf.model.optimize_features_specular:
            self.features_specular.requires_grad = False
        if not self.conf.model.optimize_rotation:
            self.rotation.requires_grad = False
        if not self.conf.model.optimize_scale:
            self.scale.requires_grad = False
        if not self.conf.model.optimize_position:
            self.positions.requires_grad = False

    def update_optimizable_parameters(self, optimizable_tensors: dict[str, torch.Tensor]):
        for name, value in optimizable_tensors.items():
            setattr(self, name, value)

    def increase_num_active_features(self) -> None:
        self.n_active_features = min(self.max_n_features, self.n_active_features + self.feature_dim_increase_step)

    def get_active_feature_mask(self) -> torch.Tensor:
        if self.feature_type == "sh":
            current_sh_degree = self.n_active_features
            max_sh_degree = self.max_n_features
            active_features = sh_degree_to_num_features(current_sh_degree)
            num_features = sh_degree_to_num_features(max_sh_degree)
        else:
            active_features = self.n_active_features
            num_features = self.max_n_features
        mask = torch.zeros((1, num_features), device=self.device, dtype=self.get_features().dtype)
        mask[0, :active_features] = 1.0
        return mask

    def clamp_density(self):
        updated_densities = torch.clamp(self.get_density(), min=1e-4, max=1.0 - 1e-4)
        optimizable_tensors = self.replace_tensor_to_optimizer(updated_densities, "density")
        self.density = optimizable_tensors["density"]

    def forward(self, batch: Batch, train=False, frame_id=0) -> dict[str, torch.Tensor]:
        """
        Args:
            batch: a Batch structure containing the input data
            train: a boolean indicating whether the model is in training mode
            frame_id: an integer indicating the frame id (default is 0)
        Returns:
            A dictionary containing the output of the model
        """
        return self.renderer.render(self, batch, train, frame_id)

    def trace(self, rays_o, rays_d, T_to_world=None):
        """ Traces the model with the given rays. This method is a convenience method for ray-traced inference mode.
        If T_to_world is None, the rays are assumed to be in world space.
        Otherwise, the rays are assumed to be in camera space.
        rays_ori: torch.Tensor  # [B, H, W, 3] ray origins in arbitrary space
        rays_dir: torch.Tensor  # [B, H, W, 3] ray directions in arbitrary space
        T_to_world: torch.Tensor  # [B, 4, 4] transformation matrix from the ray space to the world space
        """
        if T_to_world is None:
            T_to_world = torch.eye(4, dtype=rays_o.dtype, device=rays_o.device)[None]
        inputs = Batch(T_to_world=T_to_world, rays_ori=rays_o, rays_dir=rays_d)
        return self.renderer.render(self, inputs)

    def export_ingp(self, mogt_path: str, force_half: bool):
        export_dtype = torch.float16 if force_half else self.positions.dtype
        logger.info(f"exporting mogt file to {mogt_path}...")
        mogt_config: dict[str, Any] = {}
        mogt_config["nre_data"] = {"version": "0.0.1", "model": "mogt"}
        mogt_config["precision"] = "half" if export_dtype == torch.float16 else "single"
        mogt_config["mog_num"] = self.num_gaussians
        mogt_config["mog_sph_degree"] = self.max_n_features
        mogt_config["mog_positions"] = (
            self.positions.flatten().to(dtype=export_dtype, device="cpu").detach().numpy().tobytes()
        )
        mogt_config["mog_scales"] = (
            self.get_scale().flatten().to(dtype=export_dtype, device="cpu").detach().numpy().tobytes()
        )
        mogt_config["mog_rotations"] = (
            self.get_rotation().flatten().to(dtype=export_dtype, device="cpu").detach().numpy().tobytes()
        )
        mogt_config["mog_densities"] = (
            self.get_density().flatten().to(dtype=export_dtype, device="cpu").detach().numpy().tobytes()
        )
        mogt_config["mog_features"] = (
            self.get_features().flatten().to(dtype=export_dtype, device="cpu").detach().numpy().tobytes()
        )
        with gzip.open(ingp_filepath := mogt_path, "wb") as f:
            packed = msgpack.packb(mogt_config)
            f.write(packed)

    @torch.no_grad()
    def init_from_ingp(self, ingp_path, init_model=True):
        with gzip.open(ingp_path, "rb") as f:
            mogt_config = msgpack.unpackb(f.read())
        mog_num = mogt_config["mog_num"]
        self.n_active_features = self.max_n_features = mogt_config["mog_sph_degree"]
        import_dtype = np.float16 if mogt_config["precision"] == "half" else np.float32
        positions = (
            torch.from_numpy(np.frombuffer(mogt_config["mog_positions"], dtype=import_dtype))
            .to(device=self.device)
            .reshape(mog_num, 3)
        )
        scales = (
            torch.from_numpy(np.frombuffer(mogt_config["mog_scales"], dtype=import_dtype))
            .to(device=self.device)
            .reshape(mog_num, 3)
        )
        densities = (
            torch.from_numpy(np.frombuffer(mogt_config["mog_densities"], dtype=import_dtype))
            .to(device=self.device)
            .reshape(mog_num, 1)
        )
        rotations = (
            torch.from_numpy(np.frombuffer(mogt_config["mog_rotations"], dtype=import_dtype))
            .to(device=self.device)
            .reshape(mog_num, 4)
        )
        n_features = sh_degree_to_specular_dim(self.max_n_features)
        features = (
            torch.from_numpy(np.frombuffer(mogt_config["mog_features"], dtype=import_dtype))
            .to(device=self.device)
            .reshape(mog_num, n_features + 3)
        )
        features_albedo, features_specular = torch.split(features, [3, n_features], dim=1)

        self.positions = torch.nn.Parameter(positions)
        self.rotation = torch.nn.Parameter(rotations)
        self.scale = torch.nn.Parameter(self.scale_activation_inv(scales))
        self.density = torch.nn.Parameter(self.density_activation_inv(densities))
        self.features_albedo = torch.nn.Parameter(features_albedo)
        self.features_specular = torch.nn.Parameter(features_specular)

        self.n_active_features = self.max_n_features

        if init_model:
            self.set_optimizable_parameters()
            self.setup_optimizer()
            self.validate_fields()

    def construct_list_of_attributes(self):
        l = ['x', 'y', 'z', 'nx', 'ny', 'nz']
        # All channels except the 3 DC
        for i in range(self.features_albedo.shape[1]):
            l.append('f_dc_{}'.format(i))
        for i in range(self.features_specular.shape[1]):
            l.append('f_rest_{}'.format(i))
        l.append('opacity')
        for i in range(self.scale.shape[1]):
            l.append('scale_{}'.format(i))
        for i in range(self.rotation.shape[1]):
            l.append('rot_{}'.format(i))
        return l

    @torch.no_grad()
    def export_ply(self, mogt_path:str):
        logger.info(f"exporting ply file to {mogt_path}...")
        mogt_pos =  self.positions.detach().cpu().numpy()
        num_gaussians = mogt_pos.shape[0]
        mogt_nrm = np.repeat(np.array([[0,0,1]], dtype=np.float32),repeats=num_gaussians, axis=0)
        mogt_albedo = self.features_albedo.detach().cpu().numpy()
        num_speculars = (self.max_n_features + 1) ** 2 - 1
        mogt_specular = self.features_specular.detach().cpu().numpy().reshape((num_gaussians,num_speculars,3))
        mogt_specular = mogt_specular.transpose(0, 2, 1).reshape((num_gaussians,num_speculars*3))
        mogt_densities = self.density.detach().cpu().numpy()
        mogt_scales = self.scale.detach().cpu().numpy()
        mogt_rotation = self.rotation.detach().cpu().numpy()

        dtype_full = [(attribute, 'f4') for attribute in self.construct_list_of_attributes()]

        elements = np.empty(num_gaussians, dtype=dtype_full)
        attributes = np.concatenate((mogt_pos, mogt_nrm, mogt_albedo, mogt_specular, mogt_densities, mogt_scales, mogt_rotation), axis=1)
        elements[:] = list(map(tuple, attributes))
        el = PlyElement.describe(elements, 'vertex')
        PlyData([el]).write(mogt_path)

    @torch.no_grad()
    def init_from_ply(self, mogt_path:str, init_model=True):
        plydata = PlyData.read(mogt_path)

        mogt_pos = np.stack((np.asarray(plydata.elements[0]["x"]),
                        np.asarray(plydata.elements[0]["y"]),
                        np.asarray(plydata.elements[0]["z"])),  axis=1)
        mogt_densities = np.asarray(plydata.elements[0]["opacity"])[..., np.newaxis]

        num_gaussians = mogt_pos.shape[0]
        mogt_albedo = np.zeros((num_gaussians, 3))
        mogt_albedo[:, 0] = np.asarray(plydata.elements[0]["f_dc_0"])
        mogt_albedo[:, 1] = np.asarray(plydata.elements[0]["f_dc_1"])
        mogt_albedo[:, 2] = np.asarray(plydata.elements[0]["f_dc_2"])

        extra_f_names = [p.name for p in plydata.elements[0].properties if p.name.startswith("f_rest_")]
        extra_f_names = sorted(extra_f_names, key = lambda x: int(x.split('_')[-1]))
        num_speculars = (self.max_n_features + 1) ** 2 - 1
        assert len(extra_f_names)==3*num_speculars
        mogt_specular = np.zeros((num_gaussians, len(extra_f_names)))
        for idx, attr_name in enumerate(extra_f_names):
            mogt_specular[:, idx] = np.asarray(plydata.elements[0][attr_name])
        mogt_specular = mogt_specular.reshape((num_gaussians,3,num_speculars))
        mogt_specular = mogt_specular.transpose(0, 2, 1).reshape((num_gaussians,num_speculars*3))

        scale_names = [p.name for p in plydata.elements[0].properties if p.name.startswith("scale_")]
        scale_names = sorted(scale_names, key = lambda x: int(x.split('_')[-1]))
        mogt_scales = np.zeros((num_gaussians, len(scale_names)))
        for idx, attr_name in enumerate(scale_names):
            mogt_scales[:, idx] = np.asarray(plydata.elements[0][attr_name])

        rot_names = [p.name for p in plydata.elements[0].properties if p.name.startswith("rot")]
        rot_names = sorted(rot_names, key = lambda x: int(x.split('_')[-1]))
        mogt_rotation = np.zeros((num_gaussians, len(rot_names)))
        for idx, attr_name in enumerate(rot_names):
            mogt_rotation[:, idx] = np.asarray(plydata.elements[0][attr_name])

        self.positions = torch.nn.Parameter(torch.tensor(mogt_pos, dtype=self.positions.dtype,device=self.device))
        self.features_albedo = torch.nn.Parameter(torch.tensor(mogt_albedo, dtype=self.features_albedo.dtype,device=self.device))
        self.features_specular = torch.nn.Parameter(torch.tensor(mogt_specular,dtype=self.features_specular.dtype,device=self.device))
        self.density = torch.nn.Parameter(torch.tensor(mogt_densities,dtype=self.density.dtype,device=self.device))
        self.scale = torch.nn.Parameter(torch.tensor(mogt_scales,dtype=self.scale.dtype,device=self.device))
        self.rotation = torch.nn.Parameter(torch.tensor(mogt_rotation,dtype=self.rotation.dtype,device=self.device))

        self.n_active_features = self.max_n_features

        if init_model:
            self.set_optimizable_parameters()
            self.setup_optimizer()
            self.validate_fields()<|MERGE_RESOLUTION|>--- conflicted
+++ resolved
@@ -142,9 +142,6 @@
             torch.empty([0, specular_dim])
         )  # Features of the higher order SH coefficients [n_gaussians, specular_dim]
         self.max_sh_degree = sh_degree
-        self.levels = torch.nn.Parameter(torch.empty([0, 1]), requires_grad=False)
-        self.extra_levels = torch.nn.Parameter(torch.empty([0, 1]), requires_grad=False)
-        self.std_dist = 0
 
         OmegaConf.set_struct(conf, False)
         conf['lod'] = conf.get('lod', False)
@@ -175,14 +172,7 @@
 
         # Rendering method
         if conf.render.method == "3dgrt":
-<<<<<<< HEAD
-            if conf.lod:
-                self.renderer = threedgrt_tracer.LoDTracer(conf)
-            else:
-                self.renderer = threedgrt_tracer.Tracer(conf)
-=======
             self.renderer = threedgrt_tracer.Tracer(conf)
->>>>>>> ae7e8656
         elif conf.render.method == "3dgut":
             self.renderer = threedgut_tracer.Tracer(conf)
         else:
