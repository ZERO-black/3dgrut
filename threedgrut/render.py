--- conflicted
+++ resolved
@@ -135,11 +135,7 @@
             with initialize(version_base=None, config_path='../configs'):
                 conf = compose(config_name=config_path)
             return conf
-<<<<<<< HEAD
-        
-=======
-
->>>>>>> ae7e8656
+
         global_step = 0
 
         conf = load_default_config()
