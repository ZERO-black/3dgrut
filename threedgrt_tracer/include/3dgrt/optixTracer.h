// SPDX-FileCopyrightText: Copyright (c) 2025 NVIDIA CORPORATION & AFFILIATES. All rights reserved.
// SPDX-License-Identifier: Apache-2.0
//
// Licensed under the Apache License, Version 2.0 (the "License");
// you may not use this file except in compliance with the License.
// You may obtain a copy of the License at
//
// http://www.apache.org/licenses/LICENSE-2.0
//
// Unless required by applicable law or agreed to in writing, software
// distributed under the License is distributed on an "AS IS" BASIS,
// WITHOUT WARRANTIES OR CONDITIONS OF ANY KIND, either express or implied.
// See the License for the specific language governing permissions and
// limitations under the License.

#pragma once

#include <string>
#include <cuda_runtime.h>
#include <optix.h>
#include <optix_stack_size.h>
#include <optix_stubs.h>
#include <3dgrt/pipelineDefinitions.h>

template <typename T>
struct SbtRecord {
    __align__(OPTIX_SBT_RECORD_ALIGNMENT) char header[OPTIX_SBT_RECORD_HEADER_SIZE];
    T data;
};

struct RayGenData {
    // No data needed
};
typedef SbtRecord<RayGenData> RayGenSbtRecord;

struct MissData {
    // No data needed
};
typedef SbtRecord<MissData> MissSbtRecord;

struct HitGroupData {
    // No data needed
};

typedef SbtRecord<HitGroupData> HitGroupSbtRecord;

enum CreatePipelineFlags {
    PipelineFlag_None       = 0,
    PipelineFlag_HasCH      = 1 << 0,
    PipelineFlag_HasIS      = 1 << 1,
    PipelineFlag_HasAH      = 1 << 2,
    PipelineFlag_HasMS      = 1 << 3,
    PipelineFlag_HasRG      = 1 << 4,
    PipelineFlag_SpherePrim = 1 << 5
};

class OptixTracer {

protected:
    struct State {
        OptixDeviceContext context;
        OptixTraversableHandle gasHandle;
        CUdeviceptr gasBuffer;
        size_t gasBufferSz;
        CUdeviceptr gasBufferTmp;
        size_t gasBufferTmpSz;

        OptixAabb gasAABB;
        CUdeviceptr optixAabbPtr;
        CUdeviceptr paramsDevice;
        size_t paramsDeviceSz;

        float particleKernelDegree;
        float particleKernelMinResponse;
        bool particleKernelDensityClamping;
        int particleRadianceSphDegree;

        uint32_t gNum;         ///< current number of gaussians
        uint32_t gPrimType;    ///< type of the prim [0 : octahedron 1 : tetrahedron]
        uint32_t gPrimNumVert; ///< number of vertices per gaussian primitive
        uint32_t gPrimNumTri;  ///< number of triangles per gaussian primitive
        CUdeviceptr gPrimVrt;  ///< buffer containing the vertices of the gaussian primitive
        size_t gPrimVrtSz;
        CUdeviceptr gPrimTri; ///< buffer containing the vertices index of the gaussian primitive triangles
        size_t gPrimTriSz;
        CUdeviceptr gPrimAABB; ///< buffer containing the gaussians AABB to be usedwith custom primitives
        size_t gPrimAABBSz;
        CUdeviceptr iasBuffer;
        size_t iasBufferSz;
        CUdeviceptr gPipelineParticleData; ///< buffer containing pipeline specific particle data
        size_t gPipelineParticleDataSz;

        OptixPipeline pipelineTracingFwd;
        OptixShaderBindingTable sbtTracingFwd;
        OptixModule moduleTracingFwd;

        OptixPipeline pipelineTracingBwd;
        OptixShaderBindingTable sbtTracingBwd;
        OptixModule moduleTracingBwd;
    }* _state;

<<<<<<< HEAD
    virtual std::vector<std::string> generateDefines(
=======
    std::vector<std::string> generateDefines(
>>>>>>> ae7e8656
        float particleKernelDegree,
        bool particleKernelDensityClamping,
        int particleRadianceSphDegree,
        bool enableNormals,
<<<<<<< HEAD
        bool enableHitCounts);
    void createPipeline(const OptixDeviceContext context,
                        const std::string& path,
                        const std::string& dependencies_path,
                        const std::string& cuda_path,
                        const std::vector<std::string>& defines,
                        const std::string& kernel_name,
                        uint32_t flags,
                        OptixModule* module,
                        OptixPipeline* pipeline,
                        OptixShaderBindingTable& sbt,
                        uint32_t numPayloadValues                      = 32,
                        const std::vector<std::string>& extra_includes = {});
=======
        bool enableHitCounts,
        bool enableLoD = false);
    virtual void createPipeline(const OptixDeviceContext context,
                                const std::string& path,
                                const std::string& dependencies_path,
                                const std::string& cuda_path,
                                const std::vector<std::string>& defines,
                                const std::string& kernel_name,
                                uint32_t flags,
                                OptixModule* module,
                                OptixPipeline* pipeline,
                                OptixShaderBindingTable& sbt,
                                uint32_t numPayloadValues                      = 32,
                                const std::vector<std::string>& extra_includes = {});
>>>>>>> ae7e8656
    void reallocateBuffer(CUdeviceptr* bufferPtr, size_t& size, size_t newSize, cudaStream_t cudaStream);
    void reallocatePrimGeomBuffer(cudaStream_t stream);
    void reallocateParamsDevice(size_t sz, cudaStream_t stream);

    OptixTraversableHandle createParticleInstanceAS(cudaStream_t cudaStream);

public:
    OptixTracer(
        const std::string& path,
        const std::string& cuda_path,
        const std::string& pipeline,
        const std::string& backwardPipeline,
        const std::string& primitive,
        float particleKernelDegree,
        float particleKernelMinResponse,
        bool particleKernelDensityClamping,
        int particleRadianceSphDegree,
        bool enableNormals,
<<<<<<< HEAD
        bool enableHitCounts);

    virtual ~OptixTracer();
=======
        bool enableHitCounts,
        bool enableLoD = false);

    ~OptixTracer();
>>>>>>> ae7e8656

    std::tuple<torch::Tensor, torch::Tensor, torch::Tensor, torch::Tensor, torch::Tensor, torch::Tensor> virtual trace(uint32_t frameNumber,
                                                                                                                       torch::Tensor rayToWorld,
                                                                                                                       torch::Tensor rayOri,
                                                                                                                       torch::Tensor rayDir,
                                                                                                                       torch::Tensor particleDensity,
                                                                                                                       torch::Tensor particleRadiance,
                                                                                                                       uint32_t renderOpts,
                                                                                                                       int sphDegree,
                                                                                                                       float minTransmittance);

    std::tuple<torch::Tensor, torch::Tensor>
    virtual traceBwd(uint32_t frameNumber,
                     torch::Tensor rayToWorld,
                     torch::Tensor rayOri,
                     torch::Tensor rayDir,
                     torch::Tensor rayRad,
                     torch::Tensor rayDns,
                     torch::Tensor rayHit,
                     torch::Tensor rayNrm,
                     torch::Tensor particleDensity,
                     torch::Tensor particleRadiance,
                     torch::Tensor rayRadGrd,
                     torch::Tensor rayDnsGrd,
                     torch::Tensor rayHitGrd,
                     torch::Tensor rayNrmGrd,
                     uint32_t renderOpts,
                     int sphDegree,
                     float minTransmittance);

    virtual void buildBVH(torch::Tensor mogPos,
                          torch::Tensor mogRot,
                          torch::Tensor mogScl,
                          torch::Tensor mogDns,
                          unsigned int rebuild,
                          bool allow_update);
};<|MERGE_RESOLUTION|>--- conflicted
+++ resolved
@@ -99,30 +99,11 @@
         OptixModule moduleTracingBwd;
     }* _state;
 
-<<<<<<< HEAD
-    virtual std::vector<std::string> generateDefines(
-=======
     std::vector<std::string> generateDefines(
->>>>>>> ae7e8656
         float particleKernelDegree,
         bool particleKernelDensityClamping,
         int particleRadianceSphDegree,
         bool enableNormals,
-<<<<<<< HEAD
-        bool enableHitCounts);
-    void createPipeline(const OptixDeviceContext context,
-                        const std::string& path,
-                        const std::string& dependencies_path,
-                        const std::string& cuda_path,
-                        const std::vector<std::string>& defines,
-                        const std::string& kernel_name,
-                        uint32_t flags,
-                        OptixModule* module,
-                        OptixPipeline* pipeline,
-                        OptixShaderBindingTable& sbt,
-                        uint32_t numPayloadValues                      = 32,
-                        const std::vector<std::string>& extra_includes = {});
-=======
         bool enableHitCounts,
         bool enableLoD = false);
     virtual void createPipeline(const OptixDeviceContext context,
@@ -137,7 +118,6 @@
                                 OptixShaderBindingTable& sbt,
                                 uint32_t numPayloadValues                      = 32,
                                 const std::vector<std::string>& extra_includes = {});
->>>>>>> ae7e8656
     void reallocateBuffer(CUdeviceptr* bufferPtr, size_t& size, size_t newSize, cudaStream_t cudaStream);
     void reallocatePrimGeomBuffer(cudaStream_t stream);
     void reallocateParamsDevice(size_t sz, cudaStream_t stream);
@@ -156,16 +136,10 @@
         bool particleKernelDensityClamping,
         int particleRadianceSphDegree,
         bool enableNormals,
-<<<<<<< HEAD
-        bool enableHitCounts);
-
-    virtual ~OptixTracer();
-=======
         bool enableHitCounts,
         bool enableLoD = false);
 
     ~OptixTracer();
->>>>>>> ae7e8656
 
     std::tuple<torch::Tensor, torch::Tensor, torch::Tensor, torch::Tensor, torch::Tensor, torch::Tensor> virtual trace(uint32_t frameNumber,
                                                                                                                        torch::Tensor rayToWorld,
